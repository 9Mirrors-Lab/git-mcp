--- conflicted
+++ resolved
@@ -44,12 +44,6 @@
   const keywordExtraction = extractKeywords(text);
 
   // Use a more sophisticated hash function that weights important terms
-<<<<<<< HEAD
-  const termWeights = keywordExtraction.reduce((acc, item) => {
-    acc[item.term] = item.score;
-    return acc;
-  }, {} as { [key: string]: number });
-=======
   const termWeights = keywordExtraction.reduce(
     (acc, item) => {
       acc[item.term] = item.score;
@@ -57,7 +51,6 @@
     },
     {} as { [key: string]: number },
   );
->>>>>>> 2c402877
 
   // Fill the vector with values based on term importance and positions
   const terms = Object.keys(termWeights);
@@ -331,12 +324,8 @@
   const hasMultipleHeadings = (text.match(/^#+\s+.+/gm) || []).length > 1;
   const hasCodeBlocks = text.includes("```");
   const isReadmeLike =
-<<<<<<< HEAD
     hasMultipleHeadings &&
     (hasCodeBlocks || text.includes("* ") || text.includes("- "));
-=======
-    hasMultipleHeadings && (hasCodeBlocks || text.includes("* "));
->>>>>>> 2c402877
 
   // If not README-like, use the regular chunking
   if (!isReadmeLike) {
@@ -733,10 +722,7 @@
   owner: string,
   repo: string,
   content: string,
-<<<<<<< HEAD
   fileName: string,
-=======
->>>>>>> 2c402877
 ): Promise<number> {
   try {
     console.log(`Storing vectors for ${owner}/${repo}`);
@@ -1008,7 +994,6 @@
  */
 export function chunkStructuredDocs(text: string, fileName?: string): string[] {
   // Check if this is a special llms.txt file that needs list-item level chunking
-<<<<<<< HEAD
   //   const isLlmsFile = fileName?.toLowerCase().includes('llms.txt');
 
   //   // Quick check to see if this looks like structured documentation
@@ -1026,25 +1011,6 @@
   //   if (!isLlmsFile && !hasLinkPatterns && !hasListItems) {
   //     return chunkText(text);
   //   }
-=======
-  const isLlmsFile = fileName?.toLowerCase().includes("llms.txt");
-
-  // Quick check to see if this looks like structured documentation
-  // Check for both link patterns: [title](url) and nested list items with links
-  const hasLinkPatterns = /\[.+?\]\(.+?\)/.test(text);
-  const hasListItems = /^[-*]\s+/.test(text);
-
-  // For llms.txt files, we want to process them even if they don't have link patterns
-  // as long as they have list items
-  if (!isLlmsFile && !hasLinkPatterns) {
-    return chunkText(text);
-  }
-
-  // For non-llms files that don't have link patterns or list items, use regular chunking
-  if (!isLlmsFile && !hasLinkPatterns && !hasListItems) {
-    return chunkText(text);
-  }
->>>>>>> 2c402877
 
   const chunks: string[] = [];
   const lines = text.split("\n");
@@ -1242,7 +1208,6 @@
 
   // For non-llms files or if we didn't find many chunks with our list-item approach,
   // try the header-based grouping approach
-<<<<<<< HEAD
   //   if (!isLlmsFile || chunks.length < 3) {
   //     // Handle nested list structures - try to find groups of related list items
   //     i = 0;
@@ -1291,61 +1256,6 @@
   //       i++;
   //     }
   //   }
-=======
-  if (!isLlmsFile || chunks.length < 3) {
-    // Handle nested list structures - try to find groups of related list items
-    i = 0;
-    while (i < lines.length) {
-      const line = lines[i].trim();
-
-      // Look for header followed by list items
-      if (line.match(/^#{1,6}\s+/)) {
-        const headerText = line.replace(/^#{1,6}\s+/, "");
-        let listGroup = `${line}`;
-        let j = i + 1;
-        let hasListItems = false;
-
-        // Skip blank lines
-        while (j < lines.length && lines[j].trim() === "") {
-          j++;
-        }
-
-        // Check if followed by list items
-        while (j < lines.length) {
-          const listLine = lines[j].trim();
-
-          // Add list items to the group
-          if (listLine.startsWith("- ") || listLine.startsWith("* ")) {
-            hasListItems = true;
-            listGroup += "\n" + listLine;
-            j++;
-          } else if (
-            listLine === "" &&
-            hasListItems &&
-            j + 1 < lines.length &&
-            (lines[j + 1].trim().startsWith("- ") ||
-              lines[j + 1].trim().startsWith("* "))
-          ) {
-            // Empty line between list items
-            j++;
-          } else {
-            break;
-          }
-        }
-
-        // If we found list items, add as a chunk
-        if (hasListItems) {
-          chunks.push(listGroup);
-        }
-
-        i = j;
-        continue;
-      }
-
-      i++;
-    }
-  }
->>>>>>> 2c402877
 
   // Filter out duplicate chunks and very short chunks
   const uniqueChunks = Array.from(new Set(chunks))
